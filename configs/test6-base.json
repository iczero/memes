{
  "model_config": {
    "n_embed": 256,
    "n_attention_heads": 8,
    "vocab_size": 32000,
    "short_ctx_len": 8,
    "recurrent_seq_len": 16,
    "ff_dropout_p": 0.0,
    "attn_dropout_p": 0.0,
    "n_intermediate": 6,
    "resid_gate_multiplier": 2.0,
    "ff_dim_multiplier": 4,
    "activation": "gelu",
    "dtype": "float32",
    "qkv_bias": true,
    "tokenizer_model_path": "data/tokenizer11-32k.model",
    "ponder_adjust": 1.25
  },
  "train_config": {
    "lr": 1e-4,
<<<<<<< HEAD
    "weight_decay": 0.05,
    "backspace_p": 0.05,
    "batch_size": 4,
    "truncate_steps": 105,
    "accumulate_gradients": 16,
    "clip_grad_norm": 4.0,
=======
    "weight_decay": 0.01,
    "backspace_p": 0.03,
    "batch_size": 64,
    "truncate_steps": 128,
    "accumulate_gradients": 1,
    "clip_grad_norm": 3.0,
>>>>>>> 0400b105
    "min_p_halt": 0.5,
    "optimizer": "AdamW",
    "confidence_scale": 0.025,
    "prev_loss_mean": 8.0,
    "prev_loss_std": 1.0,
    "short_ctx_dropout_p": 0.05
  }
}<|MERGE_RESOLUTION|>--- conflicted
+++ resolved
@@ -18,21 +18,12 @@
   },
   "train_config": {
     "lr": 1e-4,
-<<<<<<< HEAD
     "weight_decay": 0.05,
     "backspace_p": 0.05,
     "batch_size": 4,
     "truncate_steps": 105,
     "accumulate_gradients": 16,
-    "clip_grad_norm": 4.0,
-=======
-    "weight_decay": 0.01,
-    "backspace_p": 0.03,
-    "batch_size": 64,
-    "truncate_steps": 128,
-    "accumulate_gradients": 1,
     "clip_grad_norm": 3.0,
->>>>>>> 0400b105
     "min_p_halt": 0.5,
     "optimizer": "AdamW",
     "confidence_scale": 0.025,
