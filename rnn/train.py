--- conflicted
+++ resolved
@@ -280,14 +280,9 @@
         #print('forward_step(): p_halt', p_halt_out)
         #print('forward_step(): confidence', _confidence_out)
 
-<<<<<<< HEAD
         if isinstance(DEBUG_RECURRENT_GRAD, list):
             next_recurrent.register_hook(lambda grad: DEBUG_RECURRENT_GRAD.append(grad))
 
-=======
-        # memes?
-        #next_recurrent.register_hook(lambda _grad: xm.mark_step())
->>>>>>> 0400b105
         self.recurrent = next_recurrent
         self.p_not_halt = p_not_halt_next
         self.halted_sequences.clear()
